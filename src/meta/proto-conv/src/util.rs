--- conflicted
+++ resolved
@@ -63,16 +63,13 @@
     ),
     (15, "2022-10-12: Remove: precision in TimestampType"),
     (16, "2022-09-29: Add: CopyOptions::split_size"),
-<<<<<<< HEAD
     (
         17,
         "2022-10-22: Add: users.proto/FileFormatOptions::row_tag",
     ),
-=======
-    (17, "2022-10-28: Add: StageType::LegacyInternal"),
-    (18, "2022-10-28: Add: FILEFormatOptions::escape"),
-    (19, "2022-10-31: Add: StageType::UserStage"),
->>>>>>> 445cbda9
+    (18, "2022-10-28: Add: StageType::LegacyInternal"),
+    (19, "2022-10-28: Add: FILEFormatOptions::escape"),
+    (20, "2022-10-31: Add: StageType::UserStage"),
 ];
 
 pub const VER: u64 = META_CHANGE_LOG.last().unwrap().0;
