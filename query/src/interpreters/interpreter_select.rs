// Copyright 2021 Datafuse Labs.
//
// Licensed under the Apache License, Version 2.0 (the "License");
// you may not use this file except in compliance with the License.
// You may obtain a copy of the License at
//
//     http://www.apache.org/licenses/LICENSE-2.0
//
// Unless required by applicable law or agreed to in writing, software
// distributed under the License is distributed on an "AS IS" BASIS,
// WITHOUT WARRANTIES OR CONDITIONS OF ANY KIND, either express or implied.
// See the License for the specific language governing permissions and
// limitations under the License.

use std::sync::Arc;

use common_datavalues::DataSchemaRef;
use common_exception::Result;
use common_planners::PlanNode;
use common_planners::SelectPlan;
use common_streams::SendableDataBlockStream;
use common_tracing::tracing;

use crate::interpreters::plan_schedulers;
use crate::interpreters::stream::ProcessorExecutorStream;
use crate::interpreters::Interpreter;
use crate::interpreters::InterpreterPtr;
use crate::optimizers::Optimizers;
use crate::pipelines::new::executor::PipelinePullingExecutor;
use crate::pipelines::new::NewPipeline;
use crate::pipelines::new::QueryPipelineBuilder;
use crate::sessions::QueryContext;

/// SelectInterpreter struct which interprets SelectPlan
pub struct SelectInterpreter {
    ctx: Arc<QueryContext>,
    select: SelectPlan,
}

impl SelectInterpreter {
    /// Create the SelectInterpreter from SelectPlan
    pub fn try_create(ctx: Arc<QueryContext>, select: SelectPlan) -> Result<InterpreterPtr> {
        Ok(Arc::new(SelectInterpreter { ctx, select }))
    }

    /// Call this method to optimize the logical plan before executing
    fn rewrite_plan(&self) -> Result<PlanNode> {
        plan_schedulers::apply_plan_rewrite(
            Optimizers::create(self.ctx.clone()),
            &self.select.input,
        )
    }
}

#[async_trait::async_trait]
impl Interpreter for SelectInterpreter {
    /// Get the name of current interpreter
    fn name(&self) -> &str {
        "SelectInterpreter"
    }

    /// Get the schema of SelectPlan
    fn schema(&self) -> DataSchemaRef {
        self.select.schema()
    }

    #[tracing::instrument(level = "debug", name = "select_interpreter_execute", skip(self, _input_stream), fields(ctx.id = self.ctx.get_id().as_str()))]
    /// Currently, the method has two sets of logic, if `get_enable_new_processor_framework` is turned on in the settings,
    /// the execution will use the new processor, otherwise the old processing logic will be executed.
    /// Note: there is an issue to track the progress of the new processor:  https://github.com/datafuselabs/databend/issues/3379
    async fn execute(
        &self,
        _input_stream: Option<SendableDataBlockStream>,
    ) -> Result<SendableDataBlockStream> {
        let settings = self.ctx.get_settings();

<<<<<<< HEAD
        if settings.get_enable_new_processor_framework()? != 0 {
            let query_pipeline = match self.ctx.get_cluster().is_empty() {
                true => self.execute2()?,
                false => {
                    let optimized_plan = self.rewrite_plan()?;
                    plan_schedulers::schedule_query_new(self.ctx.clone(), &optimized_plan).await?
                }
            };

            let async_runtime = self.ctx.get_storage_runtime();
            let executor = PipelinePullingExecutor::try_create(async_runtime, query_pipeline)?;
            let executor_stream = Box::pin(ProcessorExecutorStream::create(executor)?);
            Ok(Box::pin(self.ctx.try_create_abortable(executor_stream)?))
        } else {
            let optimized_plan = self.rewrite_plan()?;
            plan_schedulers::schedule_query(&self.ctx, &optimized_plan).await
=======
        if settings.get_enable_new_processor_framework()? != 0 && self.ctx.get_cluster().is_empty()
        {
            let async_runtime = self.ctx.get_storage_runtime();
            let new_pipeline = self.create_new_pipeline()?;
            let executor = PipelinePullingExecutor::try_create(async_runtime, new_pipeline)?;
            let executor_stream = Box::pin(ProcessorExecutorStream::create(executor)?);
            return Ok(Box::pin(self.ctx.try_create_abortable(executor_stream)?));
>>>>>>> d6fe2d1e
        }
        let optimized_plan = self.rewrite_plan()?;
        plan_schedulers::schedule_query(&self.ctx, &optimized_plan).await
    }

    /// This method will create a new pipeline
    /// The QueryPipelineBuilder will use the optimized plan to generate a NewPipeline
    fn create_new_pipeline(&self) -> Result<NewPipeline> {
        let settings = self.ctx.get_settings();
        let builder = QueryPipelineBuilder::create(self.ctx.clone());

        let optimized_plan = self.rewrite_plan()?;
        let mut new_pipeline = builder.finalize(&optimized_plan)?;
        new_pipeline.set_max_threads(settings.get_max_threads()? as usize);
        Ok(new_pipeline)
    }
}<|MERGE_RESOLUTION|>--- conflicted
+++ resolved
@@ -74,7 +74,6 @@
     ) -> Result<SendableDataBlockStream> {
         let settings = self.ctx.get_settings();
 
-<<<<<<< HEAD
         if settings.get_enable_new_processor_framework()? != 0 {
             let query_pipeline = match self.ctx.get_cluster().is_empty() {
                 true => self.execute2()?,
@@ -91,18 +90,7 @@
         } else {
             let optimized_plan = self.rewrite_plan()?;
             plan_schedulers::schedule_query(&self.ctx, &optimized_plan).await
-=======
-        if settings.get_enable_new_processor_framework()? != 0 && self.ctx.get_cluster().is_empty()
-        {
-            let async_runtime = self.ctx.get_storage_runtime();
-            let new_pipeline = self.create_new_pipeline()?;
-            let executor = PipelinePullingExecutor::try_create(async_runtime, new_pipeline)?;
-            let executor_stream = Box::pin(ProcessorExecutorStream::create(executor)?);
-            return Ok(Box::pin(self.ctx.try_create_abortable(executor_stream)?));
->>>>>>> d6fe2d1e
         }
-        let optimized_plan = self.rewrite_plan()?;
-        plan_schedulers::schedule_query(&self.ctx, &optimized_plan).await
     }
 
     /// This method will create a new pipeline
