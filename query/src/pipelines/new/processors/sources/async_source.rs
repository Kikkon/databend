--- conflicted
+++ resolved
@@ -29,11 +29,6 @@
 #[async_trait::async_trait]
 pub trait AsyncSource: Send {
     const NAME: &'static str;
-<<<<<<< HEAD
-    type BlockFuture<'a>: Future<Output = Result<Option<DataBlock> > > + Send
-    where Self: 'a;
-=======
->>>>>>> 02a7b11f
 
     #[async_trait::unboxed_simple]
     async fn generate(&mut self) -> Result<Option<DataBlock>>;
