// Copyright 2021 Datafuse Labs.
//
// Licensed under the Apache License, Version 2.0 (the "License");
// you may not use this file except in compliance with the License.
// You may obtain a copy of the License at
//
//     http://www.apache.org/licenses/LICENSE-2.0
//
// Unless required by applicable law or agreed to in writing, software
// distributed under the License is distributed on an "AS IS" BASIS,
// WITHOUT WARRANTIES OR CONDITIONS OF ANY KIND, either express or implied.
// See the License for the specific language governing permissions and
// limitations under the License.

mod cascades;
mod group;
mod heuristic;
mod m_expr;
mod memo;
mod optimize_context;
mod pattern_extractor;
mod property;
mod rule;
mod s_expr;

use common_exception::Result;
pub use heuristic::HeuristicOptimizer;
pub use heuristic::DEFAULT_REWRITE_RULES;
pub use m_expr::MExpr;
pub use memo::Memo;
pub use optimize_context::OptimizeContext;
pub use pattern_extractor::PatternExtractor;
pub use property::ColumnSet;
pub use property::PhysicalProperty;
pub use property::RelExpr;
pub use property::RelationalProperty;
pub use property::RequiredProperty;
pub use rule::RuleFactory;
pub use s_expr::SExpr;

use super::plans::Plan;
pub use crate::sql::optimizer::heuristic::RuleList;
pub use crate::sql::optimizer::rule::RuleID;
use crate::sql::optimizer::rule::RuleSet;
use crate::sql::MetadataRef;

pub fn optimize(plan: Plan) -> Result<Plan> {
    match plan {
        Plan::Query {
            s_expr,
            bind_context,
            metadata,
        } => Ok(Plan::Query {
            s_expr: optimize_query(s_expr, metadata.clone())?,
            bind_context,
            metadata,
        }),
        Plan::Explain { kind, plan } => Ok(Plan::Explain {
            kind,
            plan: Box::new(optimize(*plan)?),
        }),
        // Passthrough
        Plan::ShowMetrics
        | Plan::ShowProcessList
        | Plan::ShowSettings
        | Plan::CreateDatabase(_)
        | Plan::DropDatabase(_)
        | Plan::CreateTable(_)
        | Plan::CreateView(_)
        | Plan::AlterView(_)
        | Plan::CreateStage(_)
        | Plan::ShowStages
        | Plan::DropStage(_)
        | Plan::DescStage(_)
        | Plan::ListStage(_)
<<<<<<< HEAD
        | Plan::CreateUser(_)
=======
        | Plan::RemoveStage(_)
>>>>>>> f917a863
        | Plan::DropUser(_)
        | Plan::AlterUser(_)
        | Plan::RenameDatabase(_) => Ok(plan),
    }
}

pub fn optimize_query(expression: SExpr, _metadata: MetadataRef) -> Result<SExpr> {
    let rules = RuleList::create(DEFAULT_REWRITE_RULES.clone())?;
    let mut heuristic = HeuristicOptimizer::new(rules);
    let s_expr = heuristic.optimize(expression)?;
    // TODO: enable cascades optimizer
    // let mut cascades = CascadesOptimizer::create(ctx);
    // cascades.optimize(s_expr)

    Ok(s_expr)
}<|MERGE_RESOLUTION|>--- conflicted
+++ resolved
@@ -73,11 +73,8 @@
         | Plan::DropStage(_)
         | Plan::DescStage(_)
         | Plan::ListStage(_)
-<<<<<<< HEAD
+        | Plan::RemoveStage(_)
         | Plan::CreateUser(_)
-=======
-        | Plan::RemoveStage(_)
->>>>>>> f917a863
         | Plan::DropUser(_)
         | Plan::AlterUser(_)
         | Plan::RenameDatabase(_) => Ok(plan),
