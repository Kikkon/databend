--- conflicted
+++ resolved
@@ -346,22 +346,6 @@
     ) -> Result<SendableDataBlockStream> {
         let executor = self.executor.clone();
         let block_buffer = self.block_buffer.clone();
-<<<<<<< HEAD
-        let last_schema = physical_plan.output_schema()?;
-
-        let pipeline_builder = PipelineBuilder::create(ctx.clone());
-        let mut build_res = pipeline_builder.finalize(physical_plan)?;
-
-        PipelineBuilder::render_result_set(
-            last_schema,
-            result_columns,
-            &mut build_res.main_pipeline,
-        )?;
-
-        let async_runtime = GlobalIORuntime::instance();
-        build_res.set_max_threads(ctx.get_settings().get_max_threads()? as usize);
-=======
->>>>>>> 451f2e32
 
         build_res.main_pipeline.resize(1)?;
         let input = InputPort::create();
@@ -394,7 +378,7 @@
             processors: vec![sink],
         });
 
-        let async_runtime = ctx.get_storage_runtime();
+        let async_runtime = GlobalIORuntime::instance();
         let async_runtime_clone = async_runtime.clone();
         let query_need_abort = ctx.query_need_abort();
 
