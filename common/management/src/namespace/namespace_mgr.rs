// Copyright 2020 Datafuse Labs.
//
// Licensed under the Apache License, Version 2.0 (the "License");
// you may not use this file except in compliance with the License.
// You may obtain a copy of the License at
//
//     http://www.apache.org/licenses/LICENSE-2.0
//
// Unless required by applicable law or agreed to in writing, software
// distributed under the License is distributed on an "AS IS" BASIS,
// WITHOUT WARRANTIES OR CONDITIONS OF ANY KIND, either express or implied.
// See the License for the specific language governing permissions and
// limitations under the License.
//

use std::sync::Arc;

use common_exception::ErrorCode;
use common_exception::Result;
use common_exception::ToErrorCode;
use common_metatypes::{MatchSeq, KVMeta};
use common_metatypes::SeqValue;
<<<<<<< HEAD
use common_store_api::{KVApi, UpsertKVActionResult};
=======
use common_store_api::KVApi;
use common_store_api::SyncKVApi;
>>>>>>> c0b0a4a9

use crate::namespace::NamespaceApi;
use crate::namespace::NodeInfo;
use std::time::{Duration, UNIX_EPOCH};
use std::ops::Add;

#[allow(dead_code)]
pub static NAMESPACE_API_KEY_PREFIX: &str = "__fd_namespaces";

#[allow(dead_code)]
pub struct NamespaceMgr {
    kv_api: Arc<dyn KVApi>,
    lift_time: Duration,
    namespace_prefix: String,
}

impl NamespaceMgr {
    pub fn new(kv_api: Arc<dyn KVApi>, tenant: &str, namespace: &str, lift_time: Duration) -> Result<Self> {
        Ok(NamespaceMgr {
            kv_api,
            lift_time,
            namespace_prefix: format!(
                "{}/{}/{}/databend_query",
                NAMESPACE_API_KEY_PREFIX,
                Self::escape_for_key(tenant)?,
                Self::escape_for_key(namespace)?
            ),
        })
    }

    fn escape_for_key(key: &str) -> Result<String> {
        let mut new_key = Vec::with_capacity(key.len());

        fn hex(num: u8) -> u8 {
            match num {
                0..=9 => b'0' + num,
                10..=15 => b'a' + (num - 10),
                unreachable => unreachable!("Unreachable branch num = {}", unreachable),
            }
        }

        for char in key.as_bytes() {
            match char {
                b'0'..=b'9' => new_key.push(*char),
                b'_' | b'a'..=b'z' | b'A'..=b'Z' => new_key.push(*char),
                _other => {
                    new_key.push(b'%');
                    new_key.push(hex(*char / 16));
                    new_key.push(hex(*char % 16));
                }
            }
        }

        Ok(String::from_utf8(new_key)?)
    }

    fn unescape_for_key(key: &str) -> Result<String> {
        let mut new_key = Vec::with_capacity(key.len());

        fn unhex(num: u8) -> u8 {
            match num {
                b'0'..=b'9' => num - b'0',
                b'a'..=b'f' => num - b'a',
                unreachable => unreachable!("Unreachable branch num = {}", unreachable),
            }
        }

        let bytes = key.as_bytes();

        let mut index = 0;
        while index < bytes.len() {
            match bytes[index] {
                b'%' => {
                    let mut num = unhex(bytes[index + 1]) * 16;
                    num += unhex(bytes[index + 2]);
                    new_key.push(num);
                    index += 3;
                },
                other => {
                    new_key.push(other);
                    index += 1;
                },
            }
        }

        Ok(String::from_utf8(new_key)?)
    }


    fn new_lift_time(&self) -> KVMeta {
        let now = std::time::SystemTime::now();
        let expire_at = now
            .add(self.lift_time)
            .duration_since(UNIX_EPOCH)
            .expect("Time went backwards");

        KVMeta { expire_at: Some(expire_at.as_secs()) }
    }
}

impl NamespaceApi for NamespaceMgr {
<<<<<<< HEAD
    async fn add_node(&mut self, node: NodeInfo) -> Result<u64> {
        // Only when there are no record, i.e. seq=0
        let seq = MatchSeq::Exact(0);
        let meta = Some(self.new_lift_time());
        let value = Some(serde_json::to_vec(&node)?);
        let node_key = format!("{}/{}", self.namespace_prefix, Self::escape_for_key(&node.id)?);
        let upsert_node = self.kv_api.upsert_kv(&node_key, seq, value, meta);


        match upsert_node.await? {
            UpsertKVActionResult { prev: None, result: Some((s, _)) } => Ok(s),
            UpsertKVActionResult { prev: Some((s, _)), result: None } => Err(
                ErrorCode::NamespaceNodeAlreadyExists(format!(
                    "Namespace already exists, seq [{}]", s
                ))
            ),
            catch_result @ UpsertKVActionResult { .. } => Err(
                ErrorCode::UnknownException(format!(
                    "upsert result not expected (using version 0, got {:?})", catch_result
                ))
            )
        }
    }

    async fn get_nodes(&mut self) -> Result<Vec<NodeInfo>> {
        let values = self.kv_api.prefix_list_kv(&self.namespace_prefix).await?;

        let mut nodes_info = Vec::with_capacity(values.len());
        for (node_key, (_, value)) in values {
            let mut node_info = serde_json::from_slice::<NodeInfo>(&value.value)?;
            node_info.id = Self::unescape_for_key(&node_key)?;
            nodes_info.push(node_info);
=======
    fn add_node(&self, tenant_id: String, namespace_id: String, node: NodeInfo) -> Result<u64> {
        // Only when there are no record, i.e. seq=0
        let match_seq = MatchSeq::Exact(0);

        let key = self.key_prefix(&[tenant_id, namespace_id, node.id.clone()]);
        let value = serde_json::to_vec(&node)?;

        let res = self
            .kv_api
            .sync_upsert_kv(&key, match_seq, Some(value), None)?;

        match (res.prev, res.result) {
            (None, Some((s, _))) => Ok(s), // do we need to check the seq returned?
            (Some((s, _)), None) => Err(ErrorCode::NamespaceNodeAlreadyExists(format!(
                "Namespace already exists, seq [{}]",
                s
            ))),
            r @ (_, _) => Err(ErrorCode::UnknownException(format!(
                "upsert result not expected (using version 0, got {:?})",
                r
            ))),
        }
    }

    fn get_nodes(
        &self,
        tenant_id: String,
        namespace_id: String,
        _seq: Option<u64>,
    ) -> Result<Vec<SeqValue<NodeInfo>>> {
        let key = self.key_prefix(&[tenant_id, namespace_id]);
        let values = self.kv_api.sync_prefix_list_kv(key.as_str())?;
        let mut r = vec![];
        for (_key, (s, val)) in values {
            let u = serde_json::from_slice::<NodeInfo>(&val.value)
                .map_err_to_code(ErrorCode::NamespaceIllegalNodeFormat, || "")?;

            r.push((s, u));
>>>>>>> c0b0a4a9
        }

        Ok(nodes_info)
    }

<<<<<<< HEAD
    async fn drop_node(&mut self, node_id: String, seq: Option<u64>) -> Result<()> {
        let node_key = format!("{}/{}", self.namespace_prefix, Self::escape_for_key(&node_id)?);
        let upsert_node = self.kv_api.upsert_kv(&node_key, seq.into(), None, None);

        match upsert_node.await? {
            UpsertKVActionResult { prev: Some(_), result: None } => Ok(()),
            UpsertKVActionResult { .. } => Err(ErrorCode::NamespaceUnknownNode(
                format!("unknown node {:?}", node_id)
            ))
        }
    }

    async fn heartbeat(&mut self, node_id: String, seq: Option<u64>) -> Result<u64> {
        let meta = Some(self.new_lift_time());
        let node_key = format!("{}/{}", self.namespace_prefix, Self::escape_for_key(&node_id)?);
        match seq {
            None => {
                let seq = MatchSeq::GE(1);
                let upsert_meta = self.kv_api.update_kv_meta(&node_key, seq, meta);

                match upsert_meta.await? {
                    UpsertKVActionResult { prev: Some(_), result: Some((s, _)) } => Ok(s),
                    UpsertKVActionResult { .. } => Err(ErrorCode::NamespaceUnknownNode(
                        format!("unknown node {:?}", node_id)
                    ))
                }
            }
            Some(exact) => {
                let seq = MatchSeq::Exact(exact);
                let upsert_meta = self.kv_api.update_kv_meta(&node_key, seq, meta);

                match upsert_meta.await? {
                    UpsertKVActionResult { prev: Some(_), result: Some((s, _)) } => Ok(s),
                    UpsertKVActionResult { .. } => Err(ErrorCode::NamespaceUnknownNode(
                        format!("unknown node {:?}", node_id)
                    ))
                }
            }
=======
    fn update_node(
        &self,
        tenant_id: String,
        namespace_id: String,
        node: NodeInfo,
        seq: Option<u64>,
    ) -> Result<Option<u64>> {
        let key = self.key_prefix(&[tenant_id, namespace_id, node.id.clone()]);
        let value = serde_json::to_vec(&node)?;

        let match_seq = match seq {
            None => MatchSeq::GE(1),
            Some(s) => MatchSeq::Exact(s),
        };
        let res = self
            .kv_api
            .sync_upsert_kv(&key, match_seq, Some(value), None)?;
        match res.result {
            Some((s, _)) => Ok(Some(s)),
            None => Err(ErrorCode::NamespaceUnknownNode(format!(
                "unknown node, or seq not match {:?}",
                node
            ))),
        }
    }

    fn drop_node(
        &self,
        tenant_id: String,
        namespace_id: String,
        node_id: String,
        seq: Option<u64>,
    ) -> Result<()> {
        let key = self.key_prefix(&[tenant_id, namespace_id, node_id.clone()]);
        let r = self.kv_api.sync_upsert_kv(&key, seq.into(), None, None)?;
        if r.prev.is_some() && r.result.is_none() {
            Ok(())
        } else {
            Err(ErrorCode::NamespaceUnknownNode(format!(
                "unknown node {:?}",
                node_id
            )))
>>>>>>> c0b0a4a9
        }
    }
}<|MERGE_RESOLUTION|>--- conflicted
+++ resolved
@@ -20,12 +20,8 @@
 use common_exception::ToErrorCode;
 use common_metatypes::{MatchSeq, KVMeta};
 use common_metatypes::SeqValue;
-<<<<<<< HEAD
 use common_store_api::{KVApi, UpsertKVActionResult};
-=======
-use common_store_api::KVApi;
 use common_store_api::SyncKVApi;
->>>>>>> c0b0a4a9
 
 use crate::namespace::NamespaceApi;
 use crate::namespace::NodeInfo;
@@ -126,9 +122,9 @@
     }
 }
 
+#[async_trait::async_trait]
 impl NamespaceApi for NamespaceMgr {
-<<<<<<< HEAD
-    async fn add_node(&mut self, node: NodeInfo) -> Result<u64> {
+    async fn add_node(&self, node: NodeInfo) -> Result<u64> {
         // Only when there are no record, i.e. seq=0
         let seq = MatchSeq::Exact(0);
         let meta = Some(self.new_lift_time());
@@ -152,7 +148,7 @@
         }
     }
 
-    async fn get_nodes(&mut self) -> Result<Vec<NodeInfo>> {
+    async fn get_nodes(&self) -> Result<Vec<NodeInfo>> {
         let values = self.kv_api.prefix_list_kv(&self.namespace_prefix).await?;
 
         let mut nodes_info = Vec::with_capacity(values.len());
@@ -160,53 +156,12 @@
             let mut node_info = serde_json::from_slice::<NodeInfo>(&value.value)?;
             node_info.id = Self::unescape_for_key(&node_key)?;
             nodes_info.push(node_info);
-=======
-    fn add_node(&self, tenant_id: String, namespace_id: String, node: NodeInfo) -> Result<u64> {
-        // Only when there are no record, i.e. seq=0
-        let match_seq = MatchSeq::Exact(0);
-
-        let key = self.key_prefix(&[tenant_id, namespace_id, node.id.clone()]);
-        let value = serde_json::to_vec(&node)?;
-
-        let res = self
-            .kv_api
-            .sync_upsert_kv(&key, match_seq, Some(value), None)?;
-
-        match (res.prev, res.result) {
-            (None, Some((s, _))) => Ok(s), // do we need to check the seq returned?
-            (Some((s, _)), None) => Err(ErrorCode::NamespaceNodeAlreadyExists(format!(
-                "Namespace already exists, seq [{}]",
-                s
-            ))),
-            r @ (_, _) => Err(ErrorCode::UnknownException(format!(
-                "upsert result not expected (using version 0, got {:?})",
-                r
-            ))),
-        }
-    }
-
-    fn get_nodes(
-        &self,
-        tenant_id: String,
-        namespace_id: String,
-        _seq: Option<u64>,
-    ) -> Result<Vec<SeqValue<NodeInfo>>> {
-        let key = self.key_prefix(&[tenant_id, namespace_id]);
-        let values = self.kv_api.sync_prefix_list_kv(key.as_str())?;
-        let mut r = vec![];
-        for (_key, (s, val)) in values {
-            let u = serde_json::from_slice::<NodeInfo>(&val.value)
-                .map_err_to_code(ErrorCode::NamespaceIllegalNodeFormat, || "")?;
-
-            r.push((s, u));
->>>>>>> c0b0a4a9
         }
 
         Ok(nodes_info)
     }
 
-<<<<<<< HEAD
-    async fn drop_node(&mut self, node_id: String, seq: Option<u64>) -> Result<()> {
+    async fn drop_node(&self, node_id: String, seq: Option<u64>) -> Result<()> {
         let node_key = format!("{}/{}", self.namespace_prefix, Self::escape_for_key(&node_id)?);
         let upsert_node = self.kv_api.upsert_kv(&node_key, seq.into(), None, None);
 
@@ -218,7 +173,7 @@
         }
     }
 
-    async fn heartbeat(&mut self, node_id: String, seq: Option<u64>) -> Result<u64> {
+    async fn heartbeat(&self, node_id: String, seq: Option<u64>) -> Result<u64> {
         let meta = Some(self.new_lift_time());
         let node_key = format!("{}/{}", self.namespace_prefix, Self::escape_for_key(&node_id)?);
         match seq {
@@ -244,50 +199,6 @@
                     ))
                 }
             }
-=======
-    fn update_node(
-        &self,
-        tenant_id: String,
-        namespace_id: String,
-        node: NodeInfo,
-        seq: Option<u64>,
-    ) -> Result<Option<u64>> {
-        let key = self.key_prefix(&[tenant_id, namespace_id, node.id.clone()]);
-        let value = serde_json::to_vec(&node)?;
-
-        let match_seq = match seq {
-            None => MatchSeq::GE(1),
-            Some(s) => MatchSeq::Exact(s),
-        };
-        let res = self
-            .kv_api
-            .sync_upsert_kv(&key, match_seq, Some(value), None)?;
-        match res.result {
-            Some((s, _)) => Ok(Some(s)),
-            None => Err(ErrorCode::NamespaceUnknownNode(format!(
-                "unknown node, or seq not match {:?}",
-                node
-            ))),
-        }
-    }
-
-    fn drop_node(
-        &self,
-        tenant_id: String,
-        namespace_id: String,
-        node_id: String,
-        seq: Option<u64>,
-    ) -> Result<()> {
-        let key = self.key_prefix(&[tenant_id, namespace_id, node_id.clone()]);
-        let r = self.kv_api.sync_upsert_kv(&key, seq.into(), None, None)?;
-        if r.prev.is_some() && r.result.is_none() {
-            Ok(())
-        } else {
-            Err(ErrorCode::NamespaceUnknownNode(format!(
-                "unknown node {:?}",
-                node_id
-            )))
->>>>>>> c0b0a4a9
         }
     }
 }