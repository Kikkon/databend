[package]
name = "bendctl"
version = "0.1.0"
description = "All-in-one tool for setting up, managing with Databend"
authors = ["Databend Authors <opensource@datafuselabs.com>"]
license = "Apache-2.0"
publish = false
edition = "2021"

[lib]
doctest = false
test = false

[[bin]]
name = "bendctl"
path = "src/bin/bendctl.rs"
doctest = false
test = false

[features]

[dependencies]
# Workspace dependencies
common-base = { path = "../common/base" }
common-datavalues = { path = "../common/datavalues" }
common-meta-raft-store = { path = "../common/meta/raft-store" }
common-tracing = { path = "../common/tracing" }
databend-meta = { path = "../metasrv" }
databend-query = { path = "../query" }

async-std = "1.10.0"
async-trait = "0.1.52"
byte-unit = "4.0.13"
clap = { version = "3.1.1", features = ["derive", "env"] }
clap_complete = "3.1.0"
colored = "2.0.0"
comfy-table = "5.0.0"
csv = "1.1.6"
dirs = "4.0.0"
dyn-clone = "1.0.4"
flate2 = "1.0.22"
fs_extra = "1.2.0"
futures = "0.3.21"
handlebars = "4.2.1"
hostname = "0.3"
http = "0.2.6"
indicatif = "0.16.2"
itertools = "0.10.3"
lexical-util = "0.8.1"
libc = "0.2.117"
nix = "0.23.1"
num-format = "0.4.0"
portpicker = "0.1.1"
reqwest = { version = "0.11.9", features = ["json", "native-tls", "multipart", "blocking", "tokio-rustls", "stream"] }
run_script = "0.9.0"
rustyline = "9.1.2"
serde = { version = "1.0.136", features = ["derive"] }
serde_json = "1.0.78"
serde_yaml = "0.8.23"
sha2 = "0.10.1"
sysinfo = "0.23.0"
tar = "0.4.38"
thiserror = "1.0.30"
tokio-util = "0.6.9"
tryhard = "0.4.0"
ureq = { version = "2.4.0", features = ["json"] }
webbrowser = "0.5.5"
<<<<<<< HEAD
tryhard = "0.4.0"
tokio-util = "0.6.9"
csv = "1.1.6"
http = "0.2.6"
=======
>>>>>>> 7278bd44

[dev-dependencies]
assert_cmd = "2.0.4"
predicates = "2.1.1"
tempfile = "3.3.0"
wiremock = "0.5.10"

[build-dependencies]
common-building = { path = "../common/building" }<|MERGE_RESOLUTION|>--- conflicted
+++ resolved
@@ -28,7 +28,6 @@
 databend-meta = { path = "../metasrv" }
 databend-query = { path = "../query" }
 
-async-std = "1.10.0"
 async-trait = "0.1.52"
 byte-unit = "4.0.13"
 clap = { version = "3.1.1", features = ["derive", "env"] }
@@ -51,7 +50,14 @@
 nix = "0.23.1"
 num-format = "0.4.0"
 portpicker = "0.1.1"
-reqwest = { version = "0.11.9", features = ["json", "native-tls", "multipart", "blocking", "tokio-rustls", "stream"] }
+reqwest = { version = "0.11.9", features = [
+    "json",
+    "native-tls",
+    "multipart",
+    "blocking",
+    "tokio-rustls",
+    "stream",
+] }
 run_script = "0.9.0"
 rustyline = "9.1.2"
 serde = { version = "1.0.136", features = ["derive"] }
@@ -65,13 +71,6 @@
 tryhard = "0.4.0"
 ureq = { version = "2.4.0", features = ["json"] }
 webbrowser = "0.5.5"
-<<<<<<< HEAD
-tryhard = "0.4.0"
-tokio-util = "0.6.9"
-csv = "1.1.6"
-http = "0.2.6"
-=======
->>>>>>> 7278bd44
 
 [dev-dependencies]
 assert_cmd = "2.0.4"
