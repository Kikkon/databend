set enable_planner_v2 = 1;

select '====SELECT_FROM_NUMBERS====';
select * from numbers(10);

select '====ALIAS====';
select number as a, number + 1 as b from numbers(1);
select number as a, number + 1 as b from numbers(1) group by a, number order by number;

select '====SCALAR_EXPRESSION====';
select extract(day from to_date('2022-05-13'));

-- Comparison expressions
select '====COMPARISON====';
select * from numbers(10) where number between 1 and 9 and number > 2 and number < 8 and number is not null and number = 5 and number >= 5 and number <= 5;

-- Cast expression
select '====CAST====';
select * from numbers(10) where cast(number as string) = '5';
select * from numbers(10) where try_cast(number as string) = '5';

-- Binary operator
select '====BINARY_OPERATOR====';
select (number + 1 - 2) * 3 / 4 from numbers(1);

-- Functions
select '====FUNCTIONS====';
select sin(cos(number)) from numbers(1);

-- In list
select '====IN_LIST====';
select * from numbers(5) where number in (1, 3);

-- Map access
select '====MAP_ACCESS====';
select parse_json('{"k1": [0, 1, 2]}'):k1[2];
select parse_json('{"k1": [0, 1, 2]}')['k1'][2];
select parse_json('{"k1": {"k2": [0, 1, 2]}}'):k1.k2[2];

-- Aggregator operator
select '====AGGREGATOR====';
create table t(a int, b int);
insert into t values(1, 2), (2, 3), (3, 4);
select sum(a) + 1 from t group by a;
select sum(a) from t group by a;
select sum(a) from t;
select count(a) from t group by a;
select count(a) from t;
select count() from t;
select count() from t group by a;
select count(1) from t;
select count(1) from t group by a;
select count(*) from t;
select sum(a) from t group by a having sum(a) > 1;
select sum(a+1) from t group by a+1 having sum(a+1) = 2;
select sum(a+1) from t group by a+1, b having sum(a+1) > 3;
drop table t;

select 1, sum(number) from numbers_mt(1000000);
select count(*) = count(1) from numbers(1000);
select count(1) from numbers(1000);
select sum(3) from numbers(1000);
select count(null) from numbers(1000);

SELECT max(number) FROM numbers_mt (10) where number > 99999999998;
SELECT max(number) FROM numbers_mt (10) where number > 2;

SELECT number%3 as c1, number%2 as c2 FROM numbers_mt(10000) where number > 2 group by number%3, number%2 order by c1,c2;
SELECT number%3 as c1 FROM numbers_mt(10) where number > 2 group by number%3 order by c1;

CREATE TABLE t(a UInt64 null, b UInt32 null, c UInt32) Engine = Fuse;
INSERT INTO t(a,b, c)  SELECT if (number % 3 = 1, null, number) as a, number + 3 as b, number + 4 as c FROM numbers(10);
-- nullable(u8)
SELECT a%3 as a1, count(1) as ct from t GROUP BY a1 ORDER BY a1,ct;

-- nullable(u8), nullable(u8)
SELECT a%2 as a1, a%3 as a2, count(0) as ct FROM t GROUP BY a1, a2 ORDER BY a1, a2;

-- nullable(u8), u64
SELECT a%2 as a1, to_uint64(c % 3) as c1, count(0) as ct FROM t GROUP BY a1, c1 ORDER BY a1, c1, ct;
-- u64, nullable(u8)
SELECT to_uint64(c % 3) as c1, a%2 as a1, count(0) as ct FROM t GROUP BY a1, c1 ORDER BY a1, c1, ct;

select number%2 as b from numbers(5) group by number % 2 having count(*) = 3 and sum(number) > 5;

select count(*) from numbers(5) group by number % 2 having number % 2 + 1 = 2;

select number, sum(number) from numbers(10) group by 1, number having sum(number) = 5;

SELECT arg_min(user_name, salary)  FROM (SELECT sum(number) AS salary, number%3 AS user_name FROM numbers_mt(10000) GROUP BY user_name);

-- aggregator combinator
-- distinct
select sum_distinct(number) from ( select number % 100 as number from numbers(100000));
select count_distinct(number) from ( select number % 100 as number from numbers(100000));
select sum_distinct(number) /  count_distinct(number) = avg_distinct(number) from ( select number % 100 as number from numbers(100000));

-- if
select sum_if(number, number >= 100000 - 1) from numbers(100000);
select sum_if(number, number > 100) /  count_if(number,  number > 100) = avg_if(number,  number > 100) from numbers(100000);
select count_if(number, number>9) from numbers(10);

-- boolean
select sum(number > 314) from numbers(1000);
select avg(number > 314) from numbers(1000);

drop table t;

select '====Having alias====';
select number as a from numbers(1) group by a having a = 0;
select number+1 as a from numbers(1) group by a having a = 1;

-- Inner join
select '====INNER_JOIN====';
create table t(a int);
insert into t values(1),(2),(3);
create table t1(b float);
insert into t1 values(1.0),(2.0),(3.0);
create table t2(c smallint unsigned null);
insert into t2 values(1),(2),(null);

select * from t inner join t1 on t.a = t1.b;
select * from t inner join t2 on t.a = t2.c;
select * from t inner join t2 on t.a = t2.c + 1;
select * from t inner join t2 on t.a = t2.c + 1 and t.a - 1 = t2.c;
select * from t1 inner join t on t.a = t1.b;
select * from t2 inner join t on t.a = t2.c;
select * from t2 inner join t on t.a = t2.c + 1;
select * from t2 inner join t on t.a = t2.c + 1 and t.a - 1 = t2.c;
select count(*) from numbers(1000) as t inner join numbers(1000) as t1 on t.number = t1.number;

select t.number from numbers(10000) as t inner join numbers(1000) as t1 on t.number % 1000 = t1.number order by number limit 5;

-- order by
select '====ORDER_BY====';
SELECT number%3 as c1, number%2 as c2 FROM numbers_mt (10) order by c1 desc, c2 asc;
SELECT number, null from numbers(3) order by number desc;
SELECT number%3 as c1, number%2 as c2 FROM numbers_mt (10) order by c1, number desc;
SELECT SUM(number) AS s FROM numbers_mt(10) GROUP BY number ORDER BY s;
create table t3(a int, b int);
insert into t3 values(1,2),(2,3);
select * from t3 order by 2 desc;
select a from t3 order by 1 desc;
drop table t;
drop table t1;
drop table t2;
drop table t3;

-- Select without from
select '====SELECT_WITHOUT_FROM====';
select 1 + 1;
select to_int(8);
select 'new_planner';

-- limit
select '=== Test limit ===';
select number from numbers(100) order by number asc limit 10;
select '==================';
select number*2 as number from numbers(100) order by number limit 10;
select '=== Test limit n, m ===';
select number from numbers(100) order by number asc limit 9, 11;
select '==================';
select number-2 as number from numbers(100) order by number asc limit 10, 10;
select '=== Test limit with offset ===';
select number from numbers(100) order by number asc limit 10 offset 10;
select '==============================';
select number/2 as number from numbers(100) order by number asc limit 10 offset 10;
select '=== Test offset ===';
select number from numbers(10) order by number asc offset 5;
select '===================';
select number+number as number from numbers(10) order by number asc offset 5;

-- Memory engine
select '====Memory Table====';
drop table if exists temp;
create table temp (a int) engine = Memory;
insert into temp values (1);
select a from temp;
drop table temp;


-- CASE WHEN
select '=== Test CASE-WHEN ===';
select count_if(a = '1'), count_if(a = '2'), count_if(a = '3'), count_if(a is null) from (
	SELECT (CASE WHEN number % 4 = 1 THEN '1' WHEN number % 4 = 2 THEN '2' WHEN number % 4 = 3 THEN '3' END) as a FROM numbers(100)
);
select case when number >= 2 then 'ge2' WHEN number >= 1 then 'ge1' ELSE null end from numbers(3);
select case when 1 = 3 then null when 1 = 2 then 20.0 when 1 = 1 then 1 ELSE null END;
-- subquery in from
select '=== Test Subquery In From ===';
create table t(a int, b int);
insert into t values(1, 2),(2, 3);
select t1.a from (select * from t) as t1;
SELECT a,b,count() from (SELECT cast((number%4) AS bigint) as a, cast((number%20) AS bigint) as b from numbers(100)) group by a,b order by a,b limit 3 ;
drop table t;

select '====Context Function====';
use default;
select database();

-- distinct
select '==== Distinct =====';
SELECT DISTINCT * FROM numbers(3) ORDER BY  number;
SELECT DISTINCT 1 FROM numbers(3);
SELECT DISTINCT (number %3) as c FROM numbers(1000) ORDER BY c;
SELECT DISTINCT count(number %3) as c FROM numbers(10)  group by number % 3 ORDER BY c;

-- Inner join with using
select '===Inner Join with Using===';
drop table if exists t1;
create table t1(a int, b int);
insert into t1 values(7, 8), (3, 4), (5, 6);
drop table if exists t2;
create table t2(a int, d int);
insert into t2 values(1, 2), (3, 4), (5, 6);
select * from t1 join t2 using(a);
select t1.a from t1 join t2 using(a);
select t2.d from t1 join t2 using(a);
select * from t1 natural join t2;
drop table t1;
drop table t2;

-- Join: right table with duplicate build keys
select '===Inner Join with duplicate keys===';
create table t1(a int, b int);
insert into t1 values(1, 2), (1, 3), (2, 4);
create table t2(c int, d int);
insert into t2 values(1, 2), (2, 6);
select * from t2 inner join t1 on t1.a = t2.c;
drop table t1;
drop table t2;

-- trim function
select '===Trim Function===';
select trim(leading ' ' from '      abc');
select trim(leading ' ' from '');
select trim(leading 'ab' from 'abab');
select trim(leading 'ab' from 'abc');
select trim(trailing ' ' from 'abc    ');
select trim(trailing ' ' from '');
select trim(trailing 'ab' from 'abab');
select trim(trailing 'ab' from 'cab');
select trim(both 'ab' from 'abab');
select trim(both 'ab' from 'abcab');
select trim(' abc ');

-- Select Array Literal
select '===Array Literal===';
select [1, 2, 3];
select [];
select [[1, 2, 3],[1, 2, 3]];

select '====Correlated Subquery====';
select * from numbers(10) as t where exists (select * from numbers(2) as t1 where t.number = t1.number);
select (select number from numbers(10) as t1 where t.number = t1.number) from numbers(10) as t order by number;

-- explain
select '===Explain===';
create table t1(a int, b int);
create table t2(a int, b int);
explain select t1.a from t1 where a > 0;
select '===Explain Pipeline===';
explain pipeline select t1.a from t1 join t2 on t1.a = t2.a;
drop table t1;
drop table t2;
-- position function
select '===Position Function===';
SELECT POSITION('bar' IN 'foobarbar');
SELECT POSITION('xbar' IN 'foobar');
drop table if exists t;
create table t (a varchar);
insert into t values ('foo');
select POSITION('o' IN t.a) from t;
drop table t;

select '====Tuple====';
select ('field', number) from numbers(5);

select '====View====';
drop view if exists temp;
create view temp as select number from numbers(1);
select number from temp;
drop view temp;

-- cross join
select '====Cross Join====';
create table t1(a int, b int);
create table t2(c int, d int);
insert into t1 values(1, 2), (2, 3), (3 ,4);
insert into t2 values(2,2), (3, 5), (7 ,8);
select * from t1, t2;
drop table t1;
drop table t2;

-- test error code hint

select 3 as a, 4 as a; -- {ErrorCode 1002 }
-- udf
select '====UDF====';
CREATE FUNCTION a_plus_3 AS (a) -> a+3;
SELECT a_plus_3(2);
CREATE FUNCTION cal1 AS (a,b,c,d,e) -> a + c * (e / b) - d;
SELECT cal1(1, 2, 3, 4, 6);
CREATE FUNCTION notnull1 AS (p) -> not(is_null(p));
SELECT notnull1(null);
SELECT notnull1('null');

--set operator
select '====Intersect Distinct===';
create table t1(a int, b int);
create table t2(c int, d int);
insert into t1 values(1, 2), (2, 3), (3 ,4), (2, 3);
insert into t2 values(2,2), (3, 5), (7 ,8), (2, 3), (3, 4);
select * from t1 intersect select * from t2;
select '====Except Distinct===';
select * from t1 except select * from t2;
drop table t1;
drop table t2;

--outer join
select '====Outer Join====';
create table t1(a int, b int);
create table t2(c int, d int);
insert into t1 values(1, 2), (3 ,4), (7, 8);
insert into t2 values(1, 4), (2, 3), (6, 8);
select * from t1 right join t2 on t1.a = t2.c;
select * from t1 left join t2 on t1.a = t2.c;
drop table t1;
drop table t2;

-- NULL
select '====NULL====';
create table n( a int null, b int null) ;
insert into n select  if (number % 3, null, number), if (number % 2, null, number) from numbers(10);
select a + b, a and b, a - b, a or b from n;
<<<<<<< HEAD
drop table n;

-- Subquery SemiJoin and AntiJoin
select * from numbers(5) as t where exists (select * from numbers(3) where number = t.number);
select * from numbers(5) as t where not exists (select * from numbers(3) where number = t.number);

set enable_planner_v2 = 0;
=======
set enable_planner_v2 = 0;
>>>>>>> 3caf0356
<|MERGE_RESOLUTION|>--- conflicted
+++ resolved
@@ -333,7 +333,6 @@
 create table n( a int null, b int null) ;
 insert into n select  if (number % 3, null, number), if (number % 2, null, number) from numbers(10);
 select a + b, a and b, a - b, a or b from n;
-<<<<<<< HEAD
 drop table n;
 
 -- Subquery SemiJoin and AntiJoin
@@ -341,6 +340,3 @@
 select * from numbers(5) as t where not exists (select * from numbers(3) where number = t.number);
 
 set enable_planner_v2 = 0;
-=======
-set enable_planner_v2 = 0;
->>>>>>> 3caf0356
