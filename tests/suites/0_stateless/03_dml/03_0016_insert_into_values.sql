DROP DATABASE IF EXISTS db1;
CREATE DATABASE db1;
USE db1;

<<<<<<< HEAD
CREATE TABLE IF NOT EXISTS t1(a Int8 null, b UInt32 null, c DateTime null, d String null) Engine = Fuse;
=======
CREATE TABLE IF NOT EXISTS t1(a Int8 null, b UInt32 null, c DateTime null, d String null, e Float64 null) Engine = Memory;
>>>>>>> bd1908e8


INSERT INTO t1 (a,b,c,d,e) VALUES(-1, 33, '2021-08-15 10:00:00', 'string1234', 1.4e5),
                                       (101, 67, '2021-11-15 10:00:00', 'string5678', 9.9e-3);

select * from t1;
select sum(a),sum(b) from t1;


CREATE TABLE IF NOT EXISTS t_str(a Varchar);
INSERT INTO t_str(a) values( 'a"b\"c\'d');
INSERT INTO t_str(a) values( 'a"b\"c\\\'d');
select * from t_str order by a;

drop table t_str;

DROP DATABASE db1;<|MERGE_RESOLUTION|>--- conflicted
+++ resolved
@@ -2,12 +2,7 @@
 CREATE DATABASE db1;
 USE db1;
 
-<<<<<<< HEAD
-CREATE TABLE IF NOT EXISTS t1(a Int8 null, b UInt32 null, c DateTime null, d String null) Engine = Fuse;
-=======
-CREATE TABLE IF NOT EXISTS t1(a Int8 null, b UInt32 null, c DateTime null, d String null, e Float64 null) Engine = Memory;
->>>>>>> bd1908e8
-
+CREATE TABLE IF NOT EXISTS t1(a Int8 null, b UInt32 null, c DateTime null, d String null, e Float64 null) Engine = Fuse;
 
 INSERT INTO t1 (a,b,c,d,e) VALUES(-1, 33, '2021-08-15 10:00:00', 'string1234', 1.4e5),
                                        (101, 67, '2021-11-15 10:00:00', 'string5678', 9.9e-3);
